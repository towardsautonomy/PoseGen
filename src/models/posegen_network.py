import math

import torch
import torch.nn as nn
import torch.nn.functional as F

from module import *


class Generator(nn.Module):
    r"""
    ResNet backbone generator for SNGAN.
    Attributes:
        nz (int): Noise dimension for upsampling.
        ngf (int): Variable controlling generator feature map sizes.
        bottom_width (int): Starting width for upsampling generator output to an image.
    """

    def __init__(self, nz=128, ngf=1024, bottom_width=4):
        super().__init__()

        self.l1 = nn.Linear(nz, (bottom_width ** 2) * ngf)
        self.unfatten = nn.Unflatten(1, (ngf, bottom_width, bottom_width))
        self.block2 = GBlock(ngf, ngf >> 1, upsample=True)
        self.block3 = GBlock(ngf >> 1, ngf >> 2, upsample=True)
        self.block4 = GBlock(ngf >> 2, ngf >> 3, upsample=True)
        self.block5 = GBlock(ngf >> 3, ngf >> 4, upsample=True)
        self.block6 = GBlock(ngf >> 4, ngf >> 5, upsample=True)
        self.block7 = GBlock(ngf >> 5, ngf >> 6, upsample=True)
        self.b8 = nn.BatchNorm2d(ngf >> 6)
        self.c8 = nn.Conv2d(ngf >> 6, 3, 3, 1, padding=1)
        self.activation = nn.ReLU(True)

        nn.init.xavier_uniform_(self.l1.weight.data, 1.0)
        nn.init.xavier_uniform_(self.c8.weight.data, 1.0)

    def forward(self, x):
        h = self.l1(x)
        h = self.unfatten(h)
        h = self.block2(h)
        h = self.block3(h)
        h = self.block4(h)
        h = self.block5(h)
        h = self.block6(h)
        h = self.block7(h)
        h = self.b8(h)
        h = self.activation(h)
        h = self.c8(h)
        y = torch.tanh(h)
        return y


class Discriminator(nn.Module):
    r"""
    ResNet backbone discriminator for SNGAN.
    Attributes:
        ndf (int): Variable controlling discriminator feature map sizes.
    """

    def __init__(self, ndf=1024):
        super().__init__()

        self.block1 = DBlockOptimized(3, ndf >> 6)
        self.block2 = DBlock(ndf >> 6, ndf >> 5, downsample=True)
        self.block3 = DBlock(ndf >> 5, ndf >> 4, downsample=True)
        self.block4 = DBlock(ndf >> 4, ndf >> 3, downsample=True)
        self.block5 = DBlock(ndf >> 3, ndf >> 2, downsample=True)
        self.block6 = DBlock(ndf >> 2, ndf >> 1, downsample=True)
        self.block7 = DBlock(ndf >> 1, ndf, downsample=True)
        self.l8 = SNLinear(ndf, 1)

        self.activation = nn.ReLU(True)

        nn.init.xavier_uniform_(self.l8.weight.data, 1.0)

    def forward(self, x):
        h = x
        h = self.block1(h)
        h = self.block2(h)
        h = self.block3(h)
        h = self.block4(h)
        h = self.block5(h)
        h = self.block6(h)
        h = self.block7(h)
        h = self.activation(h)
        h = torch.sum(h, dim=(2, 3))
        y = self.l8(h)
        return y


class Encoder(nn.Module):
    r"""
    ResNet backbone encoder architecture.
    Attributes:
        ndf (int): Variable controlling encoder feature map sizes.
    """

    def __init__(self, ndf=1024, nz=128):
        super().__init__()

        self.block1 = DBlockOptimized(3, ndf >> 6)
        self.block2 = DBlock(ndf >> 6, ndf >> 5, downsample=True)
        self.block3 = DBlock(ndf >> 5, ndf >> 4, downsample=True)
        self.block4 = DBlock(ndf >> 4, ndf >> 3, downsample=True)
        self.block5 = DBlock(ndf >> 3, ndf >> 2, downsample=True)
        self.block6 = DBlock(ndf >> 2, ndf >> 1, downsample=True)
        self.block7 = DBlock(ndf >> 1, ndf, downsample=True)
        self.l8 = SNLinear(ndf, nz)
        self.activation = nn.ReLU(True)

        nn.init.xavier_uniform_(self.l8.weight.data, 1.0)

    def forward(self, x):
        h1 = x
        h2 = self.block1(h1)
        h3 = self.block2(h2)
        h4 = self.block3(h3)
        h5 = self.block4(h4)
        h6 = self.block5(h5)
        h7 = self.block6(h6)
        h8 = self.block7(h7)
        h9 = self.activation(h8)
        h_final = torch.sum(h9, dim=(2, 3))
        y = self.l8(h_final)
        return y, [h1, h2, h3, h4, h5, h6, h7, h8, h9]


class Decoder(nn.Module):
    r"""
    ResNet backbone decoder architecture.
    Attributes:
        nz (int): latent vector dimension for upsampling.
        ngf (int): Variable controlling decoder feature map sizes.
        bottom_width (int): Starting width for upsampling generator output to an image.
    """

    def __init__(self, nz=128, ngf=512, bottom_width=4, skip_connections=False, n_encoders=2, pretrain: bool = False):
        super().__init__()
        self.pretrain = pretrain

        self.skip_connections = skip_connections

        self.l1 = nn.Linear(nz*n_encoders, (bottom_width ** 2) * ngf)
        self.unfatten = nn.Unflatten(1, (ngf, bottom_width, bottom_width))
        self.block2 = GBlock(ngf, ngf >> 1, upsample=True)
        self.block3 = GBlock(ngf >> 1, ngf >> 2, upsample=True)
        self.block4 = GBlock(ngf >> 2, ngf >> 3, upsample=True)
        self.block5 = GBlock(ngf >> 3, ngf >> 4, upsample=True)
        self.block6 = GBlock(ngf >> 4, ngf >> 5, upsample=True)
        self.block7 = GBlock(ngf >> 5, ngf >> 6, upsample=True)
        self.b8 = nn.BatchNorm2d(ngf >> 6)
        self.c8 = nn.Conv2d(ngf >> 6, 3, 3, 1, padding=1)
        self.activation = nn.ReLU(True)

        nn.init.xavier_uniform_(self.l1.weight.data, 1.0)
        nn.init.xavier_uniform_(self.c8.weight.data, 1.0)

    @staticmethod
    def _expand_hs(h, pretrain):
        return [None] * 9 if pretrain else h

    def forward(self, x, enc_hidden_layers):
        add_skip_conn = self.skip_connections and not self.pretrain
        h1_enc, h2_enc, h3_enc, h4_enc, h5_enc, h6_enc, h7_enc, h8_enc, h9_enc = self._expand_hs(enc_hidden_layers, 9)
        h1 = self.l1(x)
        h2 = self.unfatten(h1)
        if add_skip_conn: h2 += h7_enc
        h3 = self.block2(h2)
        if add_skip_conn: h3 += h6_enc
        h4 = self.block3(h3)
        if add_skip_conn: h4 += h5_enc
        h5 = self.block4(h4)
        if add_skip_conn: h5 += h4_enc
        h6 = self.block5(h5)
        if add_skip_conn: h6 += h3_enc
        h7 = self.block6(h6)
        if add_skip_conn: h7 += h2_enc
        h8 = self.block7(h7)
        h9 = self.b8(h8)
        h10 = self.activation(h9)
        h_final = self.c8(h10)
        y = torch.tanh(h_final)
<<<<<<< HEAD
        return y


class AutoEncoder(nn.Module):
    def __init__(self, ndf=1024, ngf: int = 512, nz: int=128, bottom_width: int = 4, pretrain: bool = False):
=======
        
        return y        
class PoseGen(nn.Module):
    def __init__(self, ndf=1024, ngf: int = 512, nz: int=128, bottom_width: int = 4):
>>>>>>> 4c5c3842
        super().__init__()
        self.pretrain = pretrain
        # object appearance encoder
        self.obj_appear_enc = Encoder(ndf, nz)
        # background encoder
        self.background_enc = Encoder(ndf, nz)
        # pose encoder
        self.pose_enc = Encoder(ndf, nz)
        self.dec = Decoder(nz, ngf, bottom_width, skip_connections=True, n_encoders=3, pretrain=pretrain)

    def forward(self, x_obj, x_bgnd, x_silhouette):
        z_appear, appear_hidden_features = self.obj_appear_enc(x_obj)
        if self.pretrainA:
            z = z_appear
            bgnd_hidden_features = None
        else:
            z_bgnd, bgnd_hidden_features = self.background_enc(x_bgnd)
            z_pose, pose_hidden_features = self.pose_enc(x_silhouette)
            # concatenate latent vectors
            z = torch.cat((z_appear, z_bgnd, z_pose), dim=1)
        # reconstruct
        out = self.dec(z, bgnd_hidden_features)
        return out<|MERGE_RESOLUTION|>--- conflicted
+++ resolved
@@ -180,18 +180,11 @@
         h10 = self.activation(h9)
         h_final = self.c8(h10)
         y = torch.tanh(h_final)
-<<<<<<< HEAD
         return y
 
 
-class AutoEncoder(nn.Module):
+class PoseGen(nn.Module):
     def __init__(self, ndf=1024, ngf: int = 512, nz: int=128, bottom_width: int = 4, pretrain: bool = False):
-=======
-        
-        return y        
-class PoseGen(nn.Module):
-    def __init__(self, ndf=1024, ngf: int = 512, nz: int=128, bottom_width: int = 4):
->>>>>>> 4c5c3842
         super().__init__()
         self.pretrain = pretrain
         # object appearance encoder
